--- conflicted
+++ resolved
@@ -50,10 +50,7 @@
 moto = "*"
 ipython = "*"
 prompt-toolkit = "==2.0.10"
-<<<<<<< HEAD
-=======
 bento-cli = "*"
->>>>>>> e3fc3448
 
 [requires]
 python_version = "3.7"
