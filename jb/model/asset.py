"""Keep a record in the database of external files."""
import logging
import re
from datetime import datetime
from typing import Optional
from uuid import uuid4

from furl import furl
from sqlalchemy import Index, func
from sqlalchemy.ext.declarative import declared_attr
from sqlalchemy.orm import relationship
from sqlalchemy.sql.schema import Column, ForeignKey
from sqlalchemy.sql.sqltypes import Integer, Text

import jb.aws.s3 as s3
<<<<<<< HEAD
from jb.db import BaseModel, Upsertable, db
=======
from jb.db import BaseModel, Upsertable
>>>>>>> 7733bad1
from jb.model.ext_id import ExtID

log = logging.getLogger(__name__)

SLUGIFY_S3_KEY = re.compile(r"[^A-Za-z0-9!\-/_.*'()]")
<<<<<<< HEAD


class Asset(BaseModel, ExtID):
    """Keep a record of files that are stored somewhere.

    You should use S3Asset if you are using S3.
=======


class Asset(BaseModel, ExtID):
    """Keep a record of files that are stored somewhere.

    You should use S3Asset if you are using S3.
    To ensure the Postgres UUID extension is present, be sure to add `ExtID.add_create_uuid_extension_trigger(Asset)`
>>>>>>> 7733bad1
    """

    mime_type = Column(Text, nullable=True)
    size = Column(Integer, nullable=True)

    filename = Column(Text, nullable=True)

    @declared_attr
    def owner_id(self):
        return Column(
            Integer,
            ForeignKey("user.id", name="owner_user_fk", use_alter=True),
            nullable=True,
        )

    @declared_attr
    def owner(self):
<<<<<<< HEAD
        return relationship("User", foreign_keys=[self.user_id], uselist=False)
=======
        return relationship("User", foreign_keys=[self.owner_id], uselist=False)
>>>>>>> 7733bad1

    @classmethod
    def filter_query_for_user(cls, query, user):
        """List only assets created by user."""
<<<<<<< HEAD
        return query.filter(cls.user_id == user.id)
=======
        return query.filter(cls.owner_id == user.id)
>>>>>>> 7733bad1

    def check_main_type(self, expected_type):
        """Check if main mime type is equal to expected type."""
        if not self.mime_type:
            return False
        mimetype_parts = self.mime_type.split("/")
        if mimetype_parts:
            return mimetype_parts[0] == expected_type
        return False

    def is_video(self):
        """Return true iff asset is video."""
        return self.check_main_type(expected_type="video")

    def is_image(self):
        """Return true iff asset is image."""
        return self.check_main_type(expected_type="image")

    def is_pdf(self):
        """Return true iff asset is pdf."""
        return self.mime_type == "application/pdf"

    def user_can_read(self, user):
        """Check if a user can view this asset."""
<<<<<<< HEAD
        return user.id == self.user_id
=======
        return user.id == self.owner_id
>>>>>>> 7733bad1

    def user_can_write(self, user):
        """Asset creator can update asset."""
        return user.id == self.owner_id


class UnknownS3Key(Exception):
    def __init__(self, bucket: str, key: str):
        super().__init__(
            f"Got S3 PutObject event for key `{key}` in `{bucket}` but no matching asset row was found."
        )


class S3Asset(Asset, Upsertable):
    s3bucket = Column(Text, nullable=False)
    s3key = Column(Text, nullable=True)
    region = Column(Text, nullable=False)

    # unique index on bucket/key
    # c.f. https://docs.sqlalchemy.org/en/13/orm/extensions/declarative/mixins.html
    @declared_attr
    def __table_args__(cls):
        return (
            Index(
                f"{cls.__tablename__}_asset_s3key_uniq_idx",
                "s3bucket",
                "s3key",
                unique=True,
            ),
        )

    @classmethod
    def upsert(cls, s3key: str, **kwargs) -> "S3Asset":
        # add defaults for region, bucket if not present
        return super().upsert_row(
            row_class=cls,
            index_elements=["s3bucket", "s3key"],
            values=dict(
                s3key=s3key,
                region=s3.get_region(),
                s3bucket=s3.get_default_bucket(),
                **kwargs,
            ),
        )

<<<<<<< HEAD

class S3Asset(Asset, Upsertable):
    s3bucket = Column(Text, nullable=False)
    s3key = Column(Text, nullable=True)
    region = Column(Text, nullable=False)

    # unique on bucket/key
    s3key_uniq_idx = Index("asset_s3key_uniq_idx", s3bucket, s3key, unique=True)

    @classmethod
    def upsert(cls, **kwargs) -> "Asset":
        # add defaults for region, bucket if not present
        return super().upsert_row(
            row_class=cls,
            values=dict(
                region=s3.get_region, s3bucket=s3.get_default_bucket(), **kwargs
            ),
        )

    @staticmethod
    def generate_key(cls, filename: str = None, prefix: str = None) -> str:
        """
        Generate unique (hopefully) s3 key for a given filename.

        E.g. for filename `document.pdf` possible output could be
        `dd01b23cd1f94319b8db8a9628bea792/document.pdf`.
        Slash is included to make filename look better for end-user in browser, as
        browser would suggest saving file as `document.pdf`.

=======
    @classmethod
    def upsert_for_filename(
        cls, filename: str = None, prefix: str = None, **kwargs
    ) -> "S3Asset":
        s3key = cls.generate_key(filename=filename, prefix=prefix)
        return cls.upsert(s3key=s3key, **kwargs)

    @classmethod
    def generate_key(cls, filename: str = None, prefix: str = None) -> str:
        """
        Generate unique (hopefully) s3 key for a given filename.

        E.g. for filename `document.pdf` possible output could be
        `dd01b23cd1f94319b8db8a9628bea792/document.pdf`.
        Slash is included to make filename look better for end-user in browser, as
        browser would suggest saving file as `document.pdf`.

>>>>>>> 7733bad1
        generate_key(filename='foo.jpg', prefix='avatar') -> 'avatar/123-456-6878/foo.jpg'
        """
        parts = []
        if prefix:
            parts.append(prefix)
        parts.append(uuid4().hex)
        if filename:
            parts.append(cls.sanitize_s3_key(filename))
        return "/".join(parts)

<<<<<<< HEAD
    def presigned_view_url(self):
        """Generate presigned URL to view this asset."""
        return s3.generate_presigned_view_url(self.s3bucket, self.s3key)
=======
    def presigned_view_url(self, **kwargs) -> str:
        """Generate presigned URL to view this asset."""
        return s3.generate_presigned_view_url(
            bucket=self.s3bucket, key=self.s3key, **kwargs
        )
>>>>>>> 7733bad1

    def _dt(self, dt: datetime) -> str:
        if not dt:
            return "n"
        return str(dt.timestamp())

<<<<<<< HEAD
    def s3_direct_url(self):
        """Generate S3 URL, assumes this is viewable by the world."""
        lastmod = self.updated if self.updated else self.created
        return furl(
            scheme="https",
            host=f"{self.s3bucket}.s3.{self.region}.amazonaws.com",
            path=f"/{self.s3key}",
            args={"t": self._dt(lastmod)},
        )

    def presigned_upload_url(
        self,
        content_type: str = None,
        expire: int = 86400,
        acl: Optional[s3.ACL] = s3.ACL.private,
    ):
=======
    def s3_direct_url(self) -> str:
        """Generate S3 URL, assumes this is viewable by the world."""
        lastmod = self.updated if self.updated else self.created
        return str(
            furl(
                scheme="https",
                host=f"{self.s3bucket}.s3.{self.region}.amazonaws.com",
                path=f"/{self.s3key}",
                args={"t": self._dt(lastmod)},
            )
        )

    def presigned_put(
        self,
        content_type: str = None,
        expire: int = 86400,
        acl: s3.ACL = s3.ACL.private,
    ) -> s3.S3PresignedUpload:
>>>>>>> 7733bad1
        """Get a S3 presigned URL to upload a file via PUT."""
        return s3.generate_presigned_put(
            content_type=content_type,
            expire=expire,
            acl=acl,
            bucket=self.s3bucket,
            key=self.s3key,
        )

    @classmethod
<<<<<<< HEAD
    def find_by_s3key(cls, s3bucket: str, s3key: str) -> Optional["Asset"]:
=======
    def find_by_s3key(cls, s3bucket: str, s3key: str) -> Optional["S3Asset"]:
>>>>>>> 7733bad1
        return cls.query.filter_by(s3key=s3key, s3bucket=s3bucket).one_or_none()

    @classmethod
    def get_default_bucket(cls) -> str:
        return s3.get_default_bucket()

    @classmethod
    def get_default_region(cls) -> str:
        return s3.get_region()

    @classmethod
    def sanitize_s3_key(cls, key: str) -> str:
        if key in [".", ".."]:
            return ""
        return SLUGIFY_S3_KEY.sub("_", key)

    @classmethod
<<<<<<< HEAD
    def process_s3_create_object_event(cls, record: dict):
=======
    def process_s3_create_object_event(cls, record: dict) -> "S3Asset":
>>>>>>> 7733bad1
        assert "s3" in record

        # look up asset by key/bucket
        s3 = record["s3"]
        s3key = s3["object"]["key"]
        s3bucket = s3["bucket"]["name"]

<<<<<<< HEAD
        asset = (
            db.session.query(Asset)
            .filter_by(s3key=s3key, s3bucket=s3bucket)
            .one_or_none()
        )
        if not asset:
            log.error(
                f"Got S3 event for object {s3key} in {s3bucket} but no asset row was found."
            )
            # do nothing
            return None

        asset.update_from_upload(s3["object"])
        db.session.commit()

=======
        # query asset
        asset = cls.query.filter_by(s3key=s3key, s3bucket=s3bucket).one_or_none()
        if not asset:
            raise UnknownS3Key(key=s3key, bucket=s3bucket)

        asset.update_from_upload(s3["object"])
>>>>>>> 7733bad1
        return asset

    def update_from_upload(self, s3_obj_evt: dict):
        # TODO: save mime type here
        self.size = s3_obj_evt["size"]
        self.updated = func.clock_timestamp()<|MERGE_RESOLUTION|>--- conflicted
+++ resolved
@@ -13,32 +13,19 @@
 from sqlalchemy.sql.sqltypes import Integer, Text
 
 import jb.aws.s3 as s3
-<<<<<<< HEAD
 from jb.db import BaseModel, Upsertable, db
-=======
-from jb.db import BaseModel, Upsertable
->>>>>>> 7733bad1
 from jb.model.ext_id import ExtID
 
 log = logging.getLogger(__name__)
 
 SLUGIFY_S3_KEY = re.compile(r"[^A-Za-z0-9!\-/_.*'()]")
-<<<<<<< HEAD
 
 
 class Asset(BaseModel, ExtID):
     """Keep a record of files that are stored somewhere.
 
     You should use S3Asset if you are using S3.
-=======
-
-
-class Asset(BaseModel, ExtID):
-    """Keep a record of files that are stored somewhere.
-
-    You should use S3Asset if you are using S3.
     To ensure the Postgres UUID extension is present, be sure to add `ExtID.add_create_uuid_extension_trigger(Asset)`
->>>>>>> 7733bad1
     """
 
     mime_type = Column(Text, nullable=True)
@@ -56,20 +43,12 @@
 
     @declared_attr
     def owner(self):
-<<<<<<< HEAD
-        return relationship("User", foreign_keys=[self.user_id], uselist=False)
-=======
         return relationship("User", foreign_keys=[self.owner_id], uselist=False)
->>>>>>> 7733bad1
 
     @classmethod
     def filter_query_for_user(cls, query, user):
         """List only assets created by user."""
-<<<<<<< HEAD
-        return query.filter(cls.user_id == user.id)
-=======
         return query.filter(cls.owner_id == user.id)
->>>>>>> 7733bad1
 
     def check_main_type(self, expected_type):
         """Check if main mime type is equal to expected type."""
@@ -94,11 +73,7 @@
 
     def user_can_read(self, user):
         """Check if a user can view this asset."""
-<<<<<<< HEAD
-        return user.id == self.user_id
-=======
         return user.id == self.owner_id
->>>>>>> 7733bad1
 
     def user_can_write(self, user):
         """Asset creator can update asset."""
@@ -144,37 +119,6 @@
             ),
         )
 
-<<<<<<< HEAD
-
-class S3Asset(Asset, Upsertable):
-    s3bucket = Column(Text, nullable=False)
-    s3key = Column(Text, nullable=True)
-    region = Column(Text, nullable=False)
-
-    # unique on bucket/key
-    s3key_uniq_idx = Index("asset_s3key_uniq_idx", s3bucket, s3key, unique=True)
-
-    @classmethod
-    def upsert(cls, **kwargs) -> "Asset":
-        # add defaults for region, bucket if not present
-        return super().upsert_row(
-            row_class=cls,
-            values=dict(
-                region=s3.get_region, s3bucket=s3.get_default_bucket(), **kwargs
-            ),
-        )
-
-    @staticmethod
-    def generate_key(cls, filename: str = None, prefix: str = None) -> str:
-        """
-        Generate unique (hopefully) s3 key for a given filename.
-
-        E.g. for filename `document.pdf` possible output could be
-        `dd01b23cd1f94319b8db8a9628bea792/document.pdf`.
-        Slash is included to make filename look better for end-user in browser, as
-        browser would suggest saving file as `document.pdf`.
-
-=======
     @classmethod
     def upsert_for_filename(
         cls, filename: str = None, prefix: str = None, **kwargs
@@ -192,7 +136,6 @@
         Slash is included to make filename look better for end-user in browser, as
         browser would suggest saving file as `document.pdf`.
 
->>>>>>> 7733bad1
         generate_key(filename='foo.jpg', prefix='avatar') -> 'avatar/123-456-6878/foo.jpg'
         """
         parts = []
@@ -203,41 +146,17 @@
             parts.append(cls.sanitize_s3_key(filename))
         return "/".join(parts)
 
-<<<<<<< HEAD
-    def presigned_view_url(self):
-        """Generate presigned URL to view this asset."""
-        return s3.generate_presigned_view_url(self.s3bucket, self.s3key)
-=======
     def presigned_view_url(self, **kwargs) -> str:
         """Generate presigned URL to view this asset."""
         return s3.generate_presigned_view_url(
             bucket=self.s3bucket, key=self.s3key, **kwargs
         )
->>>>>>> 7733bad1
 
     def _dt(self, dt: datetime) -> str:
         if not dt:
             return "n"
         return str(dt.timestamp())
 
-<<<<<<< HEAD
-    def s3_direct_url(self):
-        """Generate S3 URL, assumes this is viewable by the world."""
-        lastmod = self.updated if self.updated else self.created
-        return furl(
-            scheme="https",
-            host=f"{self.s3bucket}.s3.{self.region}.amazonaws.com",
-            path=f"/{self.s3key}",
-            args={"t": self._dt(lastmod)},
-        )
-
-    def presigned_upload_url(
-        self,
-        content_type: str = None,
-        expire: int = 86400,
-        acl: Optional[s3.ACL] = s3.ACL.private,
-    ):
-=======
     def s3_direct_url(self) -> str:
         """Generate S3 URL, assumes this is viewable by the world."""
         lastmod = self.updated if self.updated else self.created
@@ -256,7 +175,6 @@
         expire: int = 86400,
         acl: s3.ACL = s3.ACL.private,
     ) -> s3.S3PresignedUpload:
->>>>>>> 7733bad1
         """Get a S3 presigned URL to upload a file via PUT."""
         return s3.generate_presigned_put(
             content_type=content_type,
@@ -267,11 +185,7 @@
         )
 
     @classmethod
-<<<<<<< HEAD
-    def find_by_s3key(cls, s3bucket: str, s3key: str) -> Optional["Asset"]:
-=======
     def find_by_s3key(cls, s3bucket: str, s3key: str) -> Optional["S3Asset"]:
->>>>>>> 7733bad1
         return cls.query.filter_by(s3key=s3key, s3bucket=s3bucket).one_or_none()
 
     @classmethod
@@ -289,11 +203,7 @@
         return SLUGIFY_S3_KEY.sub("_", key)
 
     @classmethod
-<<<<<<< HEAD
-    def process_s3_create_object_event(cls, record: dict):
-=======
     def process_s3_create_object_event(cls, record: dict) -> "S3Asset":
->>>>>>> 7733bad1
         assert "s3" in record
 
         # look up asset by key/bucket
@@ -301,30 +211,12 @@
         s3key = s3["object"]["key"]
         s3bucket = s3["bucket"]["name"]
 
-<<<<<<< HEAD
-        asset = (
-            db.session.query(Asset)
-            .filter_by(s3key=s3key, s3bucket=s3bucket)
-            .one_or_none()
-        )
-        if not asset:
-            log.error(
-                f"Got S3 event for object {s3key} in {s3bucket} but no asset row was found."
-            )
-            # do nothing
-            return None
-
-        asset.update_from_upload(s3["object"])
-        db.session.commit()
-
-=======
         # query asset
         asset = cls.query.filter_by(s3key=s3key, s3bucket=s3bucket).one_or_none()
         if not asset:
             raise UnknownS3Key(key=s3key, bucket=s3bucket)
 
         asset.update_from_upload(s3["object"])
->>>>>>> 7733bad1
         return asset
 
     def update_from_upload(self, s3_obj_evt: dict):
