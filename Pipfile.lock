--- conflicted
+++ resolved
@@ -1,11 +1,7 @@
 {
     "_meta": {
         "hash": {
-<<<<<<< HEAD
-            "sha256": "b35754d850c9e4552134a2487164d4977eb483a8b929cfa023490266ed7de15f"
-=======
             "sha256": "ba7629170bd7e428c89415f051648657d77b764fd264d0f0b4e027e8c0b7b4b8"
->>>>>>> e3fc3448
         },
         "pipfile-spec": 6,
         "requires": {
@@ -44,20 +40,6 @@
         },
         "boto3": {
             "hashes": [
-<<<<<<< HEAD
-                "sha256:21a75f1a3f85fbfcc00d691200fbe4aa71f18e98389d88401f38e35ae50825e9",
-                "sha256:e4daa659f2aaf5664a32224cbcbbcaa9042ac657f1c64326d0e3230f967c2a30"
-            ],
-            "index": "pypi",
-            "version": "==1.10.28"
-        },
-        "botocore": {
-            "hashes": [
-                "sha256:5a343562b52d6216dbda89b8969dcbffa4474c7df9cbe04ee7440033c1c4075b",
-                "sha256:9b886c4fc7efe0927ea90a3e070bc7e44dc6b8a1518ece6e99ecb21f52c75831"
-            ],
-            "version": "==1.13.28"
-=======
                 "sha256:982823e7c992d27e5954c81db93238ffc42c7a1210d863b4f5e048fdc088040e",
                 "sha256:f05ee90a738c2f1ec8088121030229f26ef6a809fb9a1338de2118fd088dd99a"
             ],
@@ -70,7 +52,6 @@
                 "sha256:f48ba1ef04b25323c1d27fa6399795baa0ca9d316911b87be4d33acda5cef07c"
             ],
             "version": "==1.13.45"
->>>>>>> e3fc3448
         },
         "certifi": {
             "hashes": [
@@ -95,19 +76,11 @@
         },
         "dataclasses-json": {
             "hashes": [
-<<<<<<< HEAD
-                "sha256:616876ac06ca3a8f2ae977a4e044850e81dbd3f86a404430b783e12f017b75b5",
-                "sha256:ebdf7407681763d6125fd00d15ed037cc3aa6f9129fe7634e8f891410e89559f"
-            ],
-            "index": "pypi",
-            "version": "==0.3.6"
-=======
                 "sha256:8e7b68ee574bd67e305cbe06acac74137e978529fd1ea85184baedbf47ff0d49",
                 "sha256:a11bda62235094cc8385357a125be28233a20d4296274c44bb766b2f9f1e5d98"
             ],
             "index": "pypi",
             "version": "==0.3.7"
->>>>>>> e3fc3448
         },
         "docutils": {
             "hashes": [
@@ -184,15 +157,12 @@
             ],
             "index": "pypi",
             "version": "==2.1.0"
-<<<<<<< HEAD
-=======
         },
         "future": {
             "hashes": [
                 "sha256:b1bead90b70cf6ec3f0710ae53a525360fa360d306a86583adc6bf83a4db537d"
             ],
             "version": "==0.18.2"
->>>>>>> e3fc3448
         },
         "idna": {
             "hashes": [
@@ -278,19 +248,11 @@
         },
         "marshmallow": {
             "hashes": [
-<<<<<<< HEAD
-                "sha256:1a358beb89c2b4d5555272065a9533591a3eb02f1b854f3c4002d88d8f2a1ddb",
-                "sha256:eb97c42c5928b5720812c9268865fe863d4807bc1a8b48ddd7d5c9e1779a6af0"
-            ],
-            "index": "pypi",
-            "version": "==3.2.2"
-=======
                 "sha256:0ba81b6da4ae69eb229b74b3c741ff13fe04fb899824377b1aff5aaa1a9fd46e",
                 "sha256:3e53dd9e9358977a3929e45cdbe4a671f9eff53a7d6a23f33ed3eab8c1890d8f"
             ],
             "index": "pypi",
             "version": "==3.3.0"
->>>>>>> e3fc3448
         },
         "marshmallow-enum": {
             "hashes": [
@@ -302,20 +264,6 @@
         },
         "marshmallow-sqlalchemy": {
             "hashes": [
-<<<<<<< HEAD
-                "sha256:b53ae45f6f113ae5433211786129ecb6eaf3646a3a333e769eeb22593b6dbe9c",
-                "sha256:c4dd561ff42f39e44619e6558a28da7154fea62ffada6815403f1381762c87db"
-            ],
-            "index": "pypi",
-            "version": "==0.19.0"
-        },
-        "more-itertools": {
-            "hashes": [
-                "sha256:53ff73f186307d9c8ef17a9600309154a6ae27f25579e80af4db8f047ba14bc2",
-                "sha256:a0ea684c39bc4315ba7aae406596ef191fd84f873d2d2751f84d64e81a7a2d45"
-            ],
-            "version": "==8.0.0"
-=======
                 "sha256:0d72beaf777f8b420c4dc94684252ae0e0a79556ccc4128129d2588f9ff72888",
                 "sha256:93fd8fad2b33d92a1ae58328eeb0f39ed174858d82f9e7084a174df7b41fd3a4"
             ],
@@ -328,7 +276,6 @@
                 "sha256:c833ef592a0324bcc6a60e48440da07645063c453880c9477ceb22490aec1564"
             ],
             "version": "==8.0.2"
->>>>>>> e3fc3448
         },
         "mypy-extensions": {
             "hashes": [
@@ -429,11 +376,11 @@
         },
         "python-dateutil": {
             "hashes": [
-                "sha256:7e6584c74aeed623791615e26efd690f29817a27c73085b78e4bad02493df2fb",
-                "sha256:c89805f6f4d64db21ed966fda138f8a5ed7a4fdbc1a8ee329ce1b74e3c74da9e"
+                "sha256:73ebfe9dbf22e832286dafa60473e4cd239f8592f699aa5adaf10050e6e1823c",
+                "sha256:75bb3f31ea686f1197762692a9ee6a7550b59fc6ca3a1f4b5d7e32fb98e2da2a"
             ],
             "markers": "python_version >= '2.7'",
-            "version": "==2.8.0"
+            "version": "==2.8.1"
         },
         "requests": {
             "hashes": [
@@ -459,17 +406,10 @@
         },
         "sqlalchemy": {
             "hashes": [
-<<<<<<< HEAD
-                "sha256:afa5541e9dea8ad0014251bc9d56171ca3d8b130c9627c6cb3681cff30be3f8a"
-            ],
-            "index": "pypi",
-            "version": "==1.3.11"
-=======
                 "sha256:bfb8f464a5000b567ac1d350b9090cf081180ec1ab4aa87e7bca12dab25320ec"
             ],
             "index": "pypi",
             "version": "==1.3.12"
->>>>>>> e3fc3448
         },
         "sqlalchemy-utils": {
             "hashes": [
@@ -543,15 +483,12 @@
             ],
             "index": "pypi",
             "version": "==0.16.0"
-<<<<<<< HEAD
-=======
         },
         "wrapt": {
             "hashes": [
                 "sha256:565a021fd19419476b9362b05eeaa094178de64f8361e44468f9e9d7843901e1"
             ],
             "version": "==1.11.2"
->>>>>>> e3fc3448
         },
         "zipp": {
             "hashes": [
@@ -671,20 +608,6 @@
         },
         "boto3": {
             "hashes": [
-<<<<<<< HEAD
-                "sha256:21a75f1a3f85fbfcc00d691200fbe4aa71f18e98389d88401f38e35ae50825e9",
-                "sha256:e4daa659f2aaf5664a32224cbcbbcaa9042ac657f1c64326d0e3230f967c2a30"
-            ],
-            "index": "pypi",
-            "version": "==1.10.28"
-        },
-        "botocore": {
-            "hashes": [
-                "sha256:5a343562b52d6216dbda89b8969dcbffa4474c7df9cbe04ee7440033c1c4075b",
-                "sha256:9b886c4fc7efe0927ea90a3e070bc7e44dc6b8a1518ece6e99ecb21f52c75831"
-            ],
-            "version": "==1.13.28"
-=======
                 "sha256:982823e7c992d27e5954c81db93238ffc42c7a1210d863b4f5e048fdc088040e",
                 "sha256:f05ee90a738c2f1ec8088121030229f26ef6a809fb9a1338de2118fd088dd99a"
             ],
@@ -697,7 +620,6 @@
                 "sha256:f48ba1ef04b25323c1d27fa6399795baa0ca9d316911b87be4d33acda5cef07c"
             ],
             "version": "==1.13.45"
->>>>>>> e3fc3448
         },
         "certifi": {
             "hashes": [
@@ -885,15 +807,12 @@
             ],
             "index": "pypi",
             "version": "==2.4.1"
-<<<<<<< HEAD
-=======
         },
         "frozendict": {
             "hashes": [
                 "sha256:774179f22db2ef8a106e9c38d4d1f8503864603db08de2e33be5b778230f6e45"
             ],
             "version": "==1.2"
->>>>>>> e3fc3448
         },
         "future": {
             "hashes": [
@@ -964,11 +883,7 @@
                 "sha256:387686dd7fc9caf29d2fddcf3116c4b07a11d9025701d220c589a430b0171d8a"
             ],
             "index": "pypi",
-<<<<<<< HEAD
-            "version": "==7.10.0"
-=======
             "version": "==7.11.1"
->>>>>>> e3fc3448
         },
         "ipython-genutils": {
             "hashes": [
@@ -1128,40 +1043,6 @@
         },
         "more-itertools": {
             "hashes": [
-<<<<<<< HEAD
-                "sha256:53ff73f186307d9c8ef17a9600309154a6ae27f25579e80af4db8f047ba14bc2",
-                "sha256:a0ea684c39bc4315ba7aae406596ef191fd84f873d2d2751f84d64e81a7a2d45"
-            ],
-            "version": "==8.0.0"
-        },
-        "moto": {
-            "hashes": [
-                "sha256:3ce780afdeef3d9a7ee1aa4c093a696e4b8643e12c464ca3d49539b9500ad4ad",
-                "sha256:dab3e4af8479b79d518e24760ef347b5ca7fb7e618297ab99429211bc9e9ad8f"
-            ],
-            "index": "pypi",
-            "version": "==1.3.15.dev70"
-        },
-        "mypy": {
-            "hashes": [
-                "sha256:02d9bdd3398b636723ecb6c5cfe9773025a9ab7f34612c1cde5c7f2292e2d768",
-                "sha256:088f758a50af31cf8b42688118077292370c90c89232c783ba7979f39ea16646",
-                "sha256:28e9fbc96d13397a7ddb7fad7b14f373f91b5cff538e0772e77c270468df083c",
-                "sha256:30e123b24931f02c5d99307406658ac8f9cd6746f0d45a3dcac2fe5fbdd60939",
-                "sha256:3294821b5840d51a3cd7a2bb63b40fc3f901f6a3cfb3c6046570749c4c7ef279",
-                "sha256:41696a7d912ce16fdc7c141d87e8db5144d4be664a0c699a2b417d393994b0c2",
-                "sha256:4f42675fa278f3913340bb8c3371d191319704437758d7c4a8440346c293ecb2",
-                "sha256:54d205ccce6ed930a8a2ccf48404896d456e8b87812e491cb907a355b1a9c640",
-                "sha256:6992133c95a2847d309b4b0c899d7054adc60481df6f6b52bb7dee3d5fd157f7",
-                "sha256:6ecbd0e8e371333027abca0922b0c2c632a5b4739a0c61ffbd0733391e39144c",
-                "sha256:83fa87f556e60782c0fc3df1b37b7b4a840314ba1ac27f3e1a1e10cb37c89c17",
-                "sha256:c87ac7233c629f305602f563db07f5221950fe34fe30af072ac838fa85395f78",
-                "sha256:de9ec8dba773b78c49e7bec9a35c9b6fc5235682ad1fc2105752ae7c22f4b931",
-                "sha256:f385a0accf353ca1bca4bbf473b9d83ed18d923fdb809d3a70a385da23e25b6a"
-            ],
-            "index": "pypi",
-            "version": "==0.750"
-=======
                 "sha256:b84b238cce0d9adad5ed87e745778d20a3f8487d0f0cb8b8a586816c7496458d",
                 "sha256:c833ef592a0324bcc6a60e48440da07645063c453880c9477ceb22490aec1564"
             ],
@@ -1194,7 +1075,6 @@
             ],
             "index": "pypi",
             "version": "==0.761"
->>>>>>> e3fc3448
         },
         "mypy-extensions": {
             "hashes": [
@@ -1229,12 +1109,6 @@
                 "sha256:562aa70af2e0d434367d9790ad37aed893de47f1693e4201fd1d3dca15d19b96"
             ],
             "version": "==0.7.0"
-        },
-        "pathspec": {
-            "hashes": [
-                "sha256:e285ccc8b0785beadd4c18e5708b12bb8fcf529a1e61215b3feff1d1e559ea5c"
-            ],
-            "version": "==0.6.0"
         },
         "pathtools": {
             "hashes": [
@@ -1416,19 +1290,11 @@
         },
         "pytest-mock": {
             "hashes": [
-<<<<<<< HEAD
-                "sha256:96a0cebc66e09930be2a15b03333d90b59584d3fb011924f81c14b50ee0afbba",
-                "sha256:e5381be2608e49547f5e47633c5f81241ebf6206d17ce516a7a18d5a917e3859"
-            ],
-            "index": "pypi",
-            "version": "==1.12.1"
-=======
                 "sha256:67e414b3caef7bff6fc6bd83b22b5bc39147e4493f483c2679bc9d4dc485a94d",
                 "sha256:e24a911ec96773022ebcc7030059b57cd3480b56d4f5d19b7c370ec635e6aed5"
             ],
             "index": "pypi",
             "version": "==1.13.0"
->>>>>>> e3fc3448
         },
         "pytest-mypy": {
             "hashes": [
@@ -1454,27 +1320,19 @@
         },
         "pytest-xdist": {
             "hashes": [
-<<<<<<< HEAD
-                "sha256:5d1b1d4461518a6023d56dab62fb63670d6f7537f23e2708459a557329accf48",
-                "sha256:a8569b027db70112b290911ce2ed732121876632fb3f40b1d39cd2f72f58b147"
-            ],
-            "index": "pypi",
-            "version": "==1.30.0"
-=======
                 "sha256:0f46020d3d9619e6d17a65b5b989c1ebbb58fc7b1da8fb126d70f4bac4dfeed1",
                 "sha256:7dc0d027d258cd0defc618fb97055fbd1002735ca7a6d17037018cf870e24011"
             ],
             "index": "pypi",
             "version": "==1.31.0"
->>>>>>> e3fc3448
         },
         "python-dateutil": {
             "hashes": [
-                "sha256:7e6584c74aeed623791615e26efd690f29817a27c73085b78e4bad02493df2fb",
-                "sha256:c89805f6f4d64db21ed966fda138f8a5ed7a4fdbc1a8ee329ce1b74e3c74da9e"
+                "sha256:73ebfe9dbf22e832286dafa60473e4cd239f8592f699aa5adaf10050e6e1823c",
+                "sha256:75bb3f31ea686f1197762692a9ee6a7550b59fc6ca3a1f4b5d7e32fb98e2da2a"
             ],
             "markers": "python_version >= '2.7'",
-            "version": "==2.8.0"
+            "version": "==2.8.1"
         },
         "python-jose": {
             "hashes": [
@@ -1555,24 +1413,6 @@
             ],
             "version": "==2019.12.20"
         },
-        "regex": {
-            "hashes": [
-                "sha256:15454b37c5a278f46f7aa2d9339bda450c300617ca2fca6558d05d870245edc7",
-                "sha256:1ad40708c255943a227e778b022c6497c129ad614bb7a2a2f916e12e8a359ee7",
-                "sha256:5e00f65cc507d13ab4dfa92c1232d004fa202c1d43a32a13940ab8a5afe2fb96",
-                "sha256:604dc563a02a74d70ae1f55208ddc9bfb6d9f470f6d1a5054c4bd5ae58744ab1",
-                "sha256:720e34a539a76a1fedcebe4397290604cc2bdf6f81eca44adb9fb2ea071c0c69",
-                "sha256:7caf47e4a9ac6ef08cabd3442cc4ca3386db141fb3c8b2a7e202d0470028e910",
-                "sha256:7faf534c1841c09d8fefa60ccde7b9903c9b528853ecf41628689793290ca143",
-                "sha256:b4e0406d822aa4993ac45072a584d57aa4931cf8288b5455bbf30c1d59dbad59",
-                "sha256:c31eaf28c6fe75ea329add0022efeed249e37861c19681960f99bbc7db981fb2",
-                "sha256:c7393597191fc2043c744db021643549061e12abe0b3ff5c429d806de7b93b66",
-                "sha256:d2b302f8cdd82c8f48e9de749d1d17f85ce9a0f082880b9a4859f66b07037dc6",
-                "sha256:e3d8dd0ec0ea280cf89026b0898971f5750a7bd92cb62c51af5a52abd020054a",
-                "sha256:ec032cbfed59bd5a4b8eab943c310acfaaa81394e14f44454ad5c9eba4f24a74"
-            ],
-            "version": "==2019.11.1"
-        },
         "requests": {
             "hashes": [
                 "sha256:11e007a8a2aa0323f5a921e9e6a2d7e4e67d9877e85773fba9ba6419025cbeb4",
@@ -1646,17 +1486,10 @@
         },
         "sqlalchemy": {
             "hashes": [
-<<<<<<< HEAD
-                "sha256:afa5541e9dea8ad0014251bc9d56171ca3d8b130c9627c6cb3681cff30be3f8a"
-            ],
-            "index": "pypi",
-            "version": "==1.3.11"
-=======
                 "sha256:bfb8f464a5000b567ac1d350b9090cf081180ec1ab4aa87e7bca12dab25320ec"
             ],
             "index": "pypi",
             "version": "==1.3.12"
->>>>>>> e3fc3448
         },
         "sqlalchemy-utils": {
             "hashes": [
