--- conflicted
+++ resolved
@@ -1,10 +1,6 @@
 from sqlalchemy.orm import relationship
 from jetkit.model.user import CoreUser
-<<<<<<< HEAD
-from jetkit.db import Model
-=======
 from jetkit.test.app import db
->>>>>>> e3fc3448
 from jetkit.db.soft_deletable import SoftDeletableQuery
 
 
