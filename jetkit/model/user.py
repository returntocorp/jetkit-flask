from enum import Enum, unique
from jetkit.db import BaseModel
<<<<<<< HEAD
from jetkit.db.soft_deletable import SoftDeletable, SoftDeletableQuery
=======
from jetkit.db.query.soft_deletable import SoftDeletableQuery
from jetkit.db.soft_deletable import SoftDeletable
>>>>>>> e3fc3448
from jetkit.db.upsert import Upsertable
from jetkit.db.extid import ExtID
from sqlalchemy import Date, Text, Column, Enum as SQLAEnum
from sqlalchemy.ext.hybrid import hybrid_property
from werkzeug.security import check_password_hash, generate_password_hash
from sqlalchemy.orm import relationship
from sqlalchemy.ext.declarative import declared_attr


@unique
class CoreUserType(Enum):
    normal = "normal"
    admin = "admin"


class CoreUserQuery(SoftDeletableQuery):
    pass


class CoreUser(BaseModel, Upsertable, SoftDeletable, ExtID["CoreUser"]):
    __has_assets__ = False  # set to true to enable assets
    query_class = CoreUserQuery

    # polymorphism
    _user_type = Column(
        SQLAEnum(CoreUserType), nullable=False, server_default=CoreUserType.normal.value
    )
    __mapper_args__ = {"polymorphic_on": _user_type}

    email = Column(Text(), unique=True, nullable=True)

    dob = Column(Date())
    name = Column(Text())

    phone_number = Column(Text())
    _password = Column(Text())

    @declared_attr
    def assets(cls):
        """Add asset relationship if it's been enabled."""
        if not cls.__has_assets__:
            return
        return relationship("Asset", back_populates="createdby")

    @hybrid_property
    def password(self):
        return self._password

    @password.setter  # type: ignore
    def password(self, plaintext):
        self._password = generate_password_hash(plaintext)

    @hybrid_property
    def user_type(self) -> CoreUserType:
        return self._user_type

    @user_type.setter  # type: ignore
    # TODO: Any checks before changing the user_type?
    def user_type(self, new_type: CoreUserType):
        self._user_type = new_type

    def is_correct_password(self, plaintext):
        return check_password_hash(self._password, plaintext)

    def __repr__(self):
        return f"<User id={self.id} {self.email}>"

    def is_user_type(self, user_type: CoreUserType) -> bool:
        return self._user_type in [user_type, user_type.value]

    def set_user_type(self, user_type: CoreUserType):
        self._user_type = user_type


class NormalUser(CoreUser):
    __abstract__ = True
    __mapper_args__ = {"polymorphic_identity": CoreUserType.normal}


class AdminUser(CoreUser):
    __abstract__ = True
    __mapper_args__ = {"polymorphic_identity": CoreUserType.admin}<|MERGE_RESOLUTION|>--- conflicted
+++ resolved
@@ -1,11 +1,7 @@
 from enum import Enum, unique
 from jetkit.db import BaseModel
-<<<<<<< HEAD
-from jetkit.db.soft_deletable import SoftDeletable, SoftDeletableQuery
-=======
 from jetkit.db.query.soft_deletable import SoftDeletableQuery
 from jetkit.db.soft_deletable import SoftDeletable
->>>>>>> e3fc3448
 from jetkit.db.upsert import Upsertable
 from jetkit.db.extid import ExtID
 from sqlalchemy import Date, Text, Column, Enum as SQLAEnum
