--- conflicted
+++ resolved
@@ -1,68 +1,3 @@
-<<<<<<< HEAD
-from sqlalchemy import Column, DateTime, or_, cast, String, Integer, func
-import logging
-from flask_sqlalchemy import (
-    Model as FlaskSQLAModel,
-    SQLAlchemy as FlaskSQLAlchemy,
-    BaseQuery as SQLABaseQuery,
-)
-from aws_xray_sdk.ext.flask_sqlalchemy.query import XRayFlaskSqlAlchemy, XRayBaseQuery
-import os
-
-from jetkit.db.utils import escape_like
-from jetkit.db.query_filter import FilteredQuery
-from jetkit.db.upsert import Upsertable
-
-log = logging.getLogger(__name__)
-
-# recommended to use TIMESTAMP WITH TIMEZONE
-TSTZ = DateTime(timezone=True)
-
-# if we are running with AWS-XRay enabled, use the XRay-enhanced versions of query and SQLA for tracing/profiling of queries
-xray_enabled = os.getenv("XRAY")
-BaseQueryBase = XRayBaseQuery if xray_enabled else SQLABaseQuery
-SQLA = XRayFlaskSqlAlchemy if xray_enabled else FlaskSQLAlchemy
-
-
-class BaseQuery(FilteredQuery):
-    def search(self, search_query: str, *columns: Column):
-        """Perform a case insensitive search on a set of columns."""
-        escape_character = "~"
-        search_query = escape_like(search_query, escape_character=escape_character)
-        return self.filter(
-            or_(
-                cast(column, String).ilike(f"%{search_query}%", escape=escape_character)
-                for column in columns
-            )
-        )
-
-    def count_no_subquery(self):
-        """Count without doing a subquery.
-
-        See: https://gist.github.com/hest/8798884
-        """
-        count_q = self.statement.with_only_columns([func.count()]).order_by(None)
-        count = self.session.execute(count_q).scalar()
-        return count
-
-
-class BaseModel(FlaskSQLAModel, Upsertable):
-    query: BaseQuery
-    id = Column(Integer, primary_key=True)
-    created_at = Column(TSTZ, nullable=False, server_default=func.now())
-    updated_at = Column(TSTZ, nullable=True, onupdate=func.now())
-
-    def update(self, **kwargs):
-        """Set a dictionary of attributes."""
-        for attr, value in kwargs.items():
-            if hasattr(self, attr):
-                setattr(self, attr, value)
-
-# initialize our XRay?FlaskSQLAlchemy instance
-
-db: FlaskSQLAlchemy = SQLA(model_class=BaseModel, query_class=BaseQuery)
-Model = db.Model
-=======
 from flask import current_app
 from sqlalchemy.orm import scoped_session
 
@@ -78,5 +13,4 @@
 )
 
 
-__all__ = ("BaseQuery", "BaseModel", "SQLA", "Session")
->>>>>>> e3fc3448
+__all__ = ("BaseQuery", "BaseModel", "SQLA", "Session")